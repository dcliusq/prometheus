sudo: false

language: go

go:
<<<<<<< HEAD
- 1.8.x
- 1.x
=======
- 1.9.x
>>>>>>> 2e8092ae

go_import_path: github.com/prometheus/prometheus

script:
- make check_license style test<|MERGE_RESOLUTION|>--- conflicted
+++ resolved
@@ -3,12 +3,8 @@
 language: go
 
 go:
-<<<<<<< HEAD
-- 1.8.x
+- 1.9.x
 - 1.x
-=======
-- 1.9.x
->>>>>>> 2e8092ae
 
 go_import_path: github.com/prometheus/prometheus
 
