// Copyright 2016 The Prometheus Authors
// Licensed under the Apache License, Version 2.0 (the "License");
// you may not use this file except in compliance with the License.
// You may obtain a copy of the License at
//
// http://www.apache.org/licenses/LICENSE-2.0
//
// Unless required by applicable law or agreed to in writing, software
// distributed under the License is distributed on an "AS IS" BASIS,
// WITHOUT WARRANTIES OR CONDITIONS OF ANY KIND, either express or implied.
// See the License for the specific language governing permissions and
// limitations under the License.

package dns

import (
	"fmt"
	"net"
	"strings"
	"sync"
	"time"

	"github.com/go-kit/kit/log"
	"github.com/go-kit/kit/log/level"
	"github.com/miekg/dns"
	"github.com/prometheus/client_golang/prometheus"
	"github.com/prometheus/common/model"
	"golang.org/x/net/context"

	"github.com/prometheus/prometheus/config"
)

const (
	resolvConf = "/etc/resolv.conf"

	dnsNameLabel = model.MetaLabelPrefix + "dns_name"

	// Constants for instrumentation.
	namespace = "prometheus"
)

var (
	dnsSDLookupsCount = prometheus.NewCounter(
		prometheus.CounterOpts{
			Namespace: namespace,
			Name:      "sd_dns_lookups_total",
			Help:      "The number of DNS-SD lookups.",
		})
	dnsSDLookupFailuresCount = prometheus.NewCounter(
		prometheus.CounterOpts{
			Namespace: namespace,
			Name:      "sd_dns_lookup_failures_total",
			Help:      "The number of DNS-SD lookup failures.",
		})
)

func init() {
	prometheus.MustRegister(dnsSDLookupFailuresCount)
	prometheus.MustRegister(dnsSDLookupsCount)
}

// Discovery periodically performs DNS-SD requests. It implements
// the TargetProvider interface.
type Discovery struct {
	names []string

	interval time.Duration
	port     int
	qtype    uint16
	logger   log.Logger
}

// NewDiscovery returns a new Discovery which periodically refreshes its targets.
func NewDiscovery(conf *config.DNSSDConfig, logger log.Logger) *Discovery {
	if logger == nil {
		logger = log.NewNopLogger()
	}

	qtype := dns.TypeSRV
	switch strings.ToUpper(conf.Type) {
	case "A":
		qtype = dns.TypeA
	case "AAAA":
		qtype = dns.TypeAAAA
	case "SRV":
		qtype = dns.TypeSRV
	}
	return &Discovery{
		names:    conf.Names,
		interval: time.Duration(conf.RefreshInterval),
		qtype:    qtype,
		port:     conf.Port,
		logger:   logger,
	}
}

// Run implements the TargetProvider interface.
func (d *Discovery) Run(ctx context.Context, ch chan<- []*config.TargetGroup) {
	ticker := time.NewTicker(d.interval)
	defer ticker.Stop()

	// Get an initial set right away.
	d.refreshAll(ctx, ch)

	for {
		select {
		case <-ticker.C:
			d.refreshAll(ctx, ch)
		case <-ctx.Done():
			return
		}
	}
}

func (d *Discovery) refreshAll(ctx context.Context, ch chan<- []*config.TargetGroup) {
	var wg sync.WaitGroup

	wg.Add(len(d.names))
	for _, name := range d.names {
		go func(n string) {
			if err := d.refresh(ctx, n, ch); err != nil {
				level.Error(d.logger).Log("msg", "Error refreshing DNS targets", "err", err)
			}
			wg.Done()
		}(name)
	}

	wg.Wait()
}

func (d *Discovery) refresh(ctx context.Context, name string, ch chan<- []*config.TargetGroup) error {
	response, err := lookupWithSearchPath(name, d.qtype, d.logger)
	dnsSDLookupsCount.Inc()
	if err != nil {
		dnsSDLookupFailuresCount.Inc()
		return err
	}

	tg := &config.TargetGroup{}
	hostPort := func(a string, p int) model.LabelValue {
		return model.LabelValue(net.JoinHostPort(a, fmt.Sprintf("%d", p)))
	}

	for _, record := range response.Answer {
		target := model.LabelValue("")
		switch addr := record.(type) {
		case *dns.SRV:
			// Remove the final dot from rooted DNS names to make them look more usual.
			addr.Target = strings.TrimRight(addr.Target, ".")

			target = hostPort(addr.Target, int(addr.Port))
		case *dns.A:
			target = hostPort(addr.A.String(), d.port)
		case *dns.AAAA:
			target = hostPort(addr.AAAA.String(), d.port)
		default:
			level.Warn(d.logger).Log("msg", "Invalid SRV record", "record", record)
			continue
		}
		tg.Targets = append(tg.Targets, model.LabelSet{
			model.AddressLabel: target,
			dnsNameLabel:       model.LabelValue(name),
		})
	}

	tg.Source = name
	select {
	case <-ctx.Done():
		return ctx.Err()
	case ch <- []*config.TargetGroup{tg}:
	}

	return nil
}

// lookupWithSearchPath tries to get an answer for various permutations of
// the given name, appending the system-configured search path as necessary.
//
// There are three possible outcomes:
//
// 1. One of the permutations of the given name is recognised as
//    "valid" by the DNS, in which case we consider ourselves "done"
//    and that answer is returned.  Note that, due to the way the DNS
//    handles "name has resource records, but none of the specified type",
//    the answer received may have an empty set of results.
//
// 2.  All of the permutations of the given name are responded to by one of
//    the servers in the "nameservers" list with the answer "that name does
//    not exist" (NXDOMAIN).  In that case, it can be considered
//    pseudo-authoritative that there are no records for that name.
//
// 3.  One or more of the names was responded to by all servers with some
//    sort of error indication.  In that case, we can't know if, in fact,
//    there are records for the name or not, so whatever state the
//    configuration is in, we should keep it that way until we know for
//    sure (by, presumably, all the names getting answers in the future).
//
// Outcomes 1 and 2 are indicated by a valid response message (possibly an
// empty one) and no error.  Outcome 3 is indicated by an error return.  The
// error will be generic-looking, because trying to return all the errors
// returned by the combination of all name permutations and servers is a
// nightmare.
func lookupWithSearchPath(name string, qtype uint16, logger log.Logger) (*dns.Msg, error) {
	conf, err := dns.ClientConfigFromFile(resolvConf)
	if err != nil {
		return nil, fmt.Errorf("could not load resolv.conf: %s", err)
	}

	allResponsesValid := true

	for _, lname := range conf.NameList(name) {
		response, err := lookupFromAnyServer(lname, qtype, conf, logger)

		if err != nil {
			// We can't go home yet, because a later name
			// may give us a valid, successful answer.  However
			// we can no longer say "this name definitely doesn't
			// exist", because we did not get that answer for
			// at least one name.
			allResponsesValid = false
		} else if response.Rcode == dns.RcodeSuccess {
			// Outcome 1: GOLD!
			return response, nil
		}
	}

	if allResponsesValid {
		// Outcome 2: everyone says NXDOMAIN, that's good enough for me
		return &dns.Msg{}, nil
	}
	// Outcome 3: boned.
	return nil, fmt.Errorf("could not resolve %q: all servers responded with errors to at least one search domain", name)
}

// lookupFromAnyServer uses all configured servers to try and resolve a specific
// name.  If a viable answer is received from a server, then it is
// immediately returned, otherwise the other servers in the config are
// tried, and if none of them return a viable answer, an error is returned.
//
// A "viable answer" is one which indicates either:
//
// 1. "yes, I know that name, and here are its records of the requested type"
//    (RCODE==SUCCESS, ANCOUNT > 0);
// 2. "yes, I know that name, but it has no records of the requested type"
//    (RCODE==SUCCESS, ANCOUNT==0); or
// 3. "I know that name doesn't exist" (RCODE==NXDOMAIN).
//
// A non-viable answer is "anything else", which encompasses both various
// system-level problems (like network timeouts) and also
// valid-but-unexpected DNS responses (SERVFAIL, REFUSED, etc).
func lookupFromAnyServer(name string, qtype uint16, conf *dns.ClientConfig, logger log.Logger) (*dns.Msg, error) {
	client := &dns.Client{}

	for _, server := range conf.Servers {
		servAddr := net.JoinHostPort(server, conf.Port)
<<<<<<< HEAD
		for _, lname := range conf.NameList(name) {
			response, err = lookup(lname, qtype, client, servAddr, false)
			if err != nil {
				level.Warn(logger).Log("msg", "DNS resolution failed", "server", server, "name", name, "err", err)
				continue
			}
			if len(response.Answer) > 0 {
				return response, nil
			}
=======
		msg, err := askServerForName(name, qtype, client, servAddr, false)
		if err != nil {
			logger.
				With("server", server).
				With("name", name).
				With("reason", err).
				Warn("DNS resolution failed.")
			continue
		}

		if msg.Rcode == dns.RcodeSuccess || msg.Rcode == dns.RcodeNameError {
			// We have our answer.  Time to go home.
			return msg, nil
>>>>>>> 9c475b95
		}
	}

	return nil, fmt.Errorf("could not resolve %s: no servers returned a viable answer", name)
}

// askServerForName makes a request to a specific DNS server for a specific
// name (and qtype).  Retries in the event of response truncation, but
// otherwise just sends back whatever the server gave, whether that be a
// valid-looking response, or an error.
func askServerForName(name string, queryType uint16, client *dns.Client, servAddr string, edns bool) (*dns.Msg, error) {
	msg := &dns.Msg{}

	msg.SetQuestion(dns.Fqdn(name), queryType)
	if edns {
		msg.SetEdns0(dns.DefaultMsgSize, false)
	}

	response, _, err := client.Exchange(msg, servAddr)
	if err == dns.ErrTruncated {
		if client.Net == "tcp" {
			return nil, fmt.Errorf("got truncated message on TCP (64kiB limit exceeded?)")
		}
		if edns { // Truncated even though EDNS is used
			client.Net = "tcp"
		}
		return askServerForName(name, queryType, client, servAddr, !edns)
	}
	if err != nil {
		return nil, err
	}
	if msg.Id != response.Id {
		return nil, fmt.Errorf("DNS ID mismatch, request: %d, response: %d", msg.Id, response.Id)
	}
	return response, nil
}<|MERGE_RESOLUTION|>--- conflicted
+++ resolved
@@ -253,31 +253,15 @@
 
 	for _, server := range conf.Servers {
 		servAddr := net.JoinHostPort(server, conf.Port)
-<<<<<<< HEAD
-		for _, lname := range conf.NameList(name) {
-			response, err = lookup(lname, qtype, client, servAddr, false)
-			if err != nil {
-				level.Warn(logger).Log("msg", "DNS resolution failed", "server", server, "name", name, "err", err)
-				continue
-			}
-			if len(response.Answer) > 0 {
-				return response, nil
-			}
-=======
 		msg, err := askServerForName(name, qtype, client, servAddr, false)
 		if err != nil {
-			logger.
-				With("server", server).
-				With("name", name).
-				With("reason", err).
-				Warn("DNS resolution failed.")
+			level.Warn(logger).Log("msg", "DNS resolution failed", "server", server, "name", name, "err", err)
 			continue
 		}
 
 		if msg.Rcode == dns.RcodeSuccess || msg.Rcode == dns.RcodeNameError {
 			// We have our answer.  Time to go home.
 			return msg, nil
->>>>>>> 9c475b95
 		}
 	}
 
